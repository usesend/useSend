// This is your Prisma schema file,
// learn more about it in the docs: https://pris.ly/d/prisma-schema

generator client {
  provider        = "prisma-client-js"
  previewFeatures = ["tracing"]
}

datasource db {
  provider = "postgresql"
  // NOTE: When using mysql or sqlserver, uncomment the @db.Text annotations in model Account below
  // Further reading:
  // https://next-auth.js.org/adapters/prisma#create-the-prisma-schema
  // https://www.prisma.io/docs/reference/api-reference/prisma-schema-reference#string
  url      = env("DATABASE_URL")
}

model AppSetting {
  key   String @id
  value String
}

model SesSetting {
  id                   String   @id @default(cuid())
  region               String   @unique
  idPrefix             String   @unique
  topic                String
  topicArn             String?
  transactionalQuota   Int      @default(50)
  callbackUrl          String
  callbackSuccess      Boolean  @default(false)
  configGeneral        String?
  configGeneralSuccess Boolean  @default(false)
  configClick          String?
  configClickSuccess   Boolean  @default(false)
  configOpen           String?
  configOpenSuccess    Boolean  @default(false)
  configFull           String?
  configFullSuccess    Boolean  @default(false)
  sesEmailRateLimit    Int      @default(1)
  createdAt            DateTime @default(now())
  updatedAt            DateTime @updatedAt
}

// Necessary for Next auth
model Account {
  id                       String  @id @default(cuid())
  userId                   Int
  type                     String
  provider                 String
  providerAccountId        String
  refresh_token            String? // @db.Text
  access_token             String? // @db.Text
  refresh_token_expires_in Int?
  expires_at               Int?
  token_type               String?
  scope                    String?
  id_token                 String? // @db.Text
  session_state            String?
  user                     User    @relation(fields: [userId], references: [id], onDelete: Cascade)

  @@unique([provider, providerAccountId])
}

model Session {
  id           String   @id @default(cuid())
  sessionToken String   @unique
  userId       Int
  expires      DateTime
  user         User     @relation(fields: [userId], references: [id], onDelete: Cascade)
}

model VerificationToken {
  identifier String
  token      String   @unique
  expires    DateTime

  @@unique([identifier, token])
}

model User {
  id            Int        @id @default(autoincrement())
  name          String?
  email         String?    @unique
  emailVerified DateTime?
  image         String?
  isBetaUser    Boolean    @default(false)
  accounts      Account[]
  sessions      Session[]
  teamUsers     TeamUser[]
}

model Team {
<<<<<<< HEAD
  id           Int           @id @default(autoincrement())
  name         String
  createdAt    DateTime      @default(now())
  updatedAt    DateTime      @updatedAt
  teamUsers    TeamUser[]
  domains      Domain[]
  apiKeys      ApiKey[]
  emails       Email[]
  contactBooks ContactBook[]
  campaigns    Campaign[]
  ApiLog       ApiLog[]
=======
  id               Int               @id @default(autoincrement())
  name             String
  createdAt        DateTime          @default(now())
  updatedAt        DateTime          @updatedAt
  teamUsers        TeamUser[]
  domains          Domain[]
  apiKeys          ApiKey[]
  emails           Email[]
  contactBooks     ContactBook[]
  campaigns        Campaign[]
  dailyEmailUsages DailyEmailUsage[]
>>>>>>> d497c29e
}

enum Role {
  ADMIN
  MEMBER
}

model TeamUser {
  teamId Int
  userId Int
  role   Role
  team   Team @relation(fields: [teamId], references: [id], onDelete: Cascade)
  user   User @relation(fields: [userId], references: [id], onDelete: Cascade)

  @@unique([teamId, userId])
}

enum DomainStatus {
  NOT_STARTED
  PENDING
  SUCCESS
  FAILED
  TEMPORARY_FAILURE
}

model Domain {
  id            Int          @id @default(autoincrement())
  name          String       @unique
  teamId        Int
  status        DomainStatus @default(PENDING)
  region        String       @default("us-east-1")
  clickTracking Boolean      @default(false)
  openTracking  Boolean      @default(false)
  publicKey     String
  dkimStatus    String?
  spfDetails    String?
  dmarcAdded    Boolean      @default(false)
  errorMessage  String?
  subdomain     String?
  isVerifying   Boolean      @default(false)
  createdAt     DateTime     @default(now())
  updatedAt     DateTime     @updatedAt
  team          Team         @relation(fields: [teamId], references: [id], onDelete: Cascade)
}

enum ApiPermission {
  FULL
  SENDING
}

model ApiKey {
  id           Int           @id @default(autoincrement())
  clientId     String        @unique
  tokenHash    String
  partialToken String
  name         String
  permission   ApiPermission @default(SENDING)
  createdAt    DateTime      @default(now())
  updatedAt    DateTime      @updatedAt
  lastUsed     DateTime?
  teamId       Int
  team         Team          @relation(fields: [teamId], references: [id], onDelete: Cascade)
  ApiLog       ApiLog[]
}

enum EmailStatus {
  SCHEDULED
  QUEUED
  SENT
  DELIVERY_DELAYED
  BOUNCED
  REJECTED
  RENDERING_FAILURE
  DELIVERED
  OPENED
  CLICKED
  COMPLAINED
  FAILED
  CANCELLED
}

model Email {
  id           String       @id @default(cuid())
  sesEmailId   String?      @unique
  from         String
  to           String[]
  replyTo      String[]
  cc           String[]
  bcc          String[]
  subject      String
  text         String?
  html         String?
  latestStatus EmailStatus  @default(QUEUED)
  teamId       Int
  domainId     Int?
  createdAt    DateTime     @default(now())
  updatedAt    DateTime     @updatedAt
  scheduledAt  DateTime?
  attachments  String?
  campaignId   String?
  contactId    String?
  team         Team         @relation(fields: [teamId], references: [id], onDelete: Cascade)
  emailEvents  EmailEvent[]

  @@index([createdAt(sort: Desc)])
}

model EmailEvent {
  id        String      @id @default(cuid())
  emailId   String
  status    EmailStatus
  data      Json?
  createdAt DateTime    @default(now())
  email     Email       @relation(fields: [emailId], references: [id], onDelete: Cascade)

  @@index([emailId])
}

model ContactBook {
  id         String    @id @default(cuid())
  name       String
  teamId     Int
  properties Json
  createdAt  DateTime  @default(now())
  updatedAt  DateTime  @updatedAt
  emoji      String    @default("📙")
  team       Team      @relation(fields: [teamId], references: [id], onDelete: Cascade)
  contacts   Contact[]

  @@index([teamId])
}

model Contact {
  id            String   @id @default(cuid())
  firstName     String?
  lastName      String?
  email         String
  subscribed    Boolean  @default(true)
  properties    Json
  contactBookId String
  createdAt     DateTime @default(now())
  updatedAt     DateTime @updatedAt

  contactBook ContactBook @relation(fields: [contactBookId], references: [id], onDelete: Cascade)

  @@unique([contactBookId, email])
}

enum CampaignStatus {
  DRAFT
  SCHEDULED
  SENT
}

model Campaign {
  id            String         @id @default(cuid())
  name          String
  teamId        Int
  from          String
  cc            String[]
  bcc           String[]
  replyTo       String[]
  domainId      Int
  subject       String
  previewText   String?
  html          String?
  content       String?
  contactBookId String?
  total         Int            @default(0)
  sent          Int            @default(0)
  delivered     Int            @default(0)
  opened        Int            @default(0)
  clicked       Int            @default(0)
  unsubscribed  Int            @default(0)
  bounced       Int            @default(0)
  complained    Int            @default(0)
  status        CampaignStatus @default(DRAFT)
  createdAt     DateTime       @default(now())
  updatedAt     DateTime       @updatedAt

  team Team @relation(fields: [teamId], references: [id], onDelete: Cascade)
<<<<<<< HEAD
}

model ApiLog {
  id        String   @id @default(cuid())
  method    String
  path      String
  status    Int
  duration  Int // in milliseconds
  request   String? // Store request body
  response  String? // Store response data
  error     String? // Store error message if any
  teamId    Int
  apiKeyId  Int?
  createdAt DateTime @default(now())
  updatedAt DateTime @updatedAt

  team   Team    @relation(fields: [teamId], references: [id])
  apiKey ApiKey? @relation(fields: [apiKeyId], references: [id])

  @@index([teamId, createdAt(sort: Desc)])
=======

  @@index([createdAt(sort: Desc)])
}

enum EmailUsageType {
  TRANSACTIONAL
  MARKETING
}

model DailyEmailUsage {
  teamId     Int
  date       String
  type       EmailUsageType
  domainId   Int
  sent       Int            @default(0)
  delivered  Int            @default(0)
  opened     Int            @default(0)
  clicked    Int            @default(0)
  bounced    Int            @default(0)
  complained Int            @default(0)
  createdAt  DateTime       @default(now())
  updatedAt  DateTime       @updatedAt

  team Team @relation(fields: [teamId], references: [id], onDelete: Cascade)

  @@id([teamId, domainId, date, type])
>>>>>>> d497c29e
}<|MERGE_RESOLUTION|>--- conflicted
+++ resolved
@@ -91,19 +91,6 @@
 }
 
 model Team {
-<<<<<<< HEAD
-  id           Int           @id @default(autoincrement())
-  name         String
-  createdAt    DateTime      @default(now())
-  updatedAt    DateTime      @updatedAt
-  teamUsers    TeamUser[]
-  domains      Domain[]
-  apiKeys      ApiKey[]
-  emails       Email[]
-  contactBooks ContactBook[]
-  campaigns    Campaign[]
-  ApiLog       ApiLog[]
-=======
   id               Int               @id @default(autoincrement())
   name             String
   createdAt        DateTime          @default(now())
@@ -115,7 +102,7 @@
   contactBooks     ContactBook[]
   campaigns        Campaign[]
   dailyEmailUsages DailyEmailUsage[]
->>>>>>> d497c29e
+  ApiLog       ApiLog[]
 }
 
 enum Role {
@@ -297,7 +284,32 @@
   updatedAt     DateTime       @updatedAt
 
   team Team @relation(fields: [teamId], references: [id], onDelete: Cascade)
-<<<<<<< HEAD
+
+  @@index([createdAt(sort: Desc)])
+}
+
+enum EmailUsageType {
+  TRANSACTIONAL
+  MARKETING
+}
+
+model DailyEmailUsage {
+  teamId     Int
+  date       String
+  type       EmailUsageType
+  domainId   Int
+  sent       Int            @default(0)
+  delivered  Int            @default(0)
+  opened     Int            @default(0)
+  clicked    Int            @default(0)
+  bounced    Int            @default(0)
+  complained Int            @default(0)
+  createdAt  DateTime       @default(now())
+  updatedAt  DateTime       @updatedAt
+
+  team Team @relation(fields: [teamId], references: [id], onDelete: Cascade)
+
+  @@id([teamId, domainId, date, type])
 }
 
 model ApiLog {
@@ -318,32 +330,4 @@
   apiKey ApiKey? @relation(fields: [apiKeyId], references: [id])
 
   @@index([teamId, createdAt(sort: Desc)])
-=======
-
-  @@index([createdAt(sort: Desc)])
-}
-
-enum EmailUsageType {
-  TRANSACTIONAL
-  MARKETING
-}
-
-model DailyEmailUsage {
-  teamId     Int
-  date       String
-  type       EmailUsageType
-  domainId   Int
-  sent       Int            @default(0)
-  delivered  Int            @default(0)
-  opened     Int            @default(0)
-  clicked    Int            @default(0)
-  bounced    Int            @default(0)
-  complained Int            @default(0)
-  createdAt  DateTime       @default(now())
-  updatedAt  DateTime       @updatedAt
-
-  team Team @relation(fields: [teamId], references: [id], onDelete: Cascade)
-
-  @@id([teamId, domainId, date, type])
->>>>>>> d497c29e
 }