--- conflicted
+++ resolved
@@ -6,11 +6,8 @@
 import { SesSettingsService } from "./ses-settings-service";
 import { UnsendApiError } from "../public-api/api-error";
 import { logger } from "../logger/log";
-<<<<<<< HEAD
 import { ApiKey } from "@prisma/client";
-=======
 import { LimitService } from "./limit-service";
->>>>>>> 7cf46107
 
 const dnsResolveTxt = util.promisify(dns.resolveTxt);
 
