import { EmailContent } from "~/types";
import { db } from "../db";
import { UnsendApiError } from "~/server/public-api/api-error";
import { EmailQueueService } from "./email-queue-service";
import { validateDomainFromEmail } from "./domain-service";
<<<<<<< HEAD
import { RedisRateLimiter } from "./rate-limitter";
import { env } from "~/env";
=======
import { EmailRenderer } from "@unsend/email-editor/src/renderer";
import { RedisRateLimiter } from "./rate-limitter";
>>>>>>> ec8085a3

const rateLimiter = new RedisRateLimiter(process.env.REDIS_URL, 1, 10);

async function checkIfValidEmail(emailId: string) {
  const email = await db.email.findUnique({
    where: { id: emailId },
  });

  if (!email || !email.domainId) {
    throw new UnsendApiError({
      code: "BAD_REQUEST",
      message: "Email not found",
    });
  }

  const domain = await db.domain.findUnique({
    where: { id: email.domainId },
  });

  if (!domain) {
    throw new UnsendApiError({
      code: "BAD_REQUEST",
      message: "Email not found",
    });
  }

  return { email, domain };
}

export const replaceVariables = (
  text: string,
  variables: Record<string, string>
) => {
  return Object.keys(variables).reduce((accum, key) => {
    const re = new RegExp(`{{${key}}}`, "g");
    const returnTxt = accum.replace(re, variables[key] as string);
    return returnTxt;
  }, text);
};

/**
 Send transactional email
 */
export async function sendEmail(
  emailContent: EmailContent & { teamId: number; apiKeyId?: number }
) {
  const {
    to,
    from,
    subject: subjectFromApiCall,
    templateId,
    variables,
    text,
    html: htmlFromApiCall,
    teamId,
    attachments,
    replyTo,
    cc,
    bcc,
    scheduledAt,
    apiKeyId,
  } = emailContent;
  let subject = subjectFromApiCall;
  let html = htmlFromApiCall;

  const [domain] = await Promise.all([
    await validateDomainFromEmail(from, teamId),
    await emailRateLimiter(to, "DOMAIN")
  ])

  if (templateId) {
    const template = await db.template.findUnique({
      where: { id: templateId },
    });

<<<<<<< HEAD
  const [domain, rateLimitInfo] = await Promise.all([
    await validateDomainFromEmail(from, teamId),
    await emailRateLimiter(to, "DOMAIN", teamId)
  ])
=======
    if (template) {
      const jsonContent = JSON.parse(template.content || "{}");
      const renderer = new EmailRenderer(jsonContent);

      subject = replaceVariables(template.subject || "", variables || {});

      // {{}} for link replacements
      const modifiedVariables = {
        ...variables,
        ...Object.keys(variables || {}).reduce(
          (acc, key) => {
            acc[`{{${key}}}`] = variables?.[key] || "";
            return acc;
          },
          {} as Record<string, string>
        ),
      };

      html = await renderer.render({
        shouldReplaceVariableValues: true,
        variableValues: modifiedVariables,
      });
    }
  }
>>>>>>> ec8085a3

  const scheduledAtDate = scheduledAt ? new Date(scheduledAt) : undefined;
  const delay = scheduledAtDate
    ? Math.max(0, scheduledAtDate.getTime() - Date.now())
    : undefined;

<<<<<<< HEAD
  let withinLimitEmail;
  let rateLimittedEmail = { id: '' };
=======
  const email = await db.email.create({
    data: {
      to: Array.isArray(to) ? to : [to],
      from,
      subject: subject as string,
      replyTo: replyTo
        ? Array.isArray(replyTo)
          ? replyTo
          : [replyTo]
        : undefined,
      cc: cc ? (Array.isArray(cc) ? cc : [cc]) : undefined,
      bcc: bcc ? (Array.isArray(bcc) ? bcc : [bcc]) : undefined,
      text,
      html,
      teamId,
      domainId: domain.id,
      attachments: attachments ? JSON.stringify(attachments) : undefined,
      scheduledAt: scheduledAtDate,
      latestStatus: scheduledAtDate ? "SCHEDULED" : "QUEUED",
      apiId: apiKeyId,
    },
  });
>>>>>>> ec8085a3

  try {
    withinLimitEmail = await db.email.create({
      data: {
        to: rateLimitInfo.withinLimits,
        from,
        subject,
        replyTo: replyTo
          ? Array.isArray(replyTo)
            ? replyTo
            : [replyTo]
          : undefined,
        cc: cc ? (Array.isArray(cc) ? cc : [cc]) : undefined,
        bcc: bcc ? (Array.isArray(bcc) ? bcc : [bcc]) : undefined,
        text,
        html,
        teamId,
        domainId: domain.id,
        attachments: attachments ? JSON.stringify(attachments) : undefined,
        scheduledAt: scheduledAtDate,
        latestStatus: scheduledAtDate ? "SCHEDULED" : "QUEUED",
      },
    });

    // Create rate limited email always if there are rate-limited recipients
    if (rateLimitInfo.rateLimited.length > 0) {
      rateLimittedEmail = await db.email.create({
        data: {
          to: rateLimitInfo.rateLimited,
          from,
          subject,
          replyTo: replyTo
            ? Array.isArray(replyTo)
              ? replyTo
              : [replyTo]
            : undefined,
          cc: cc ? (Array.isArray(cc) ? cc : [cc]) : undefined,
          bcc: bcc ? (Array.isArray(bcc) ? bcc : [bcc]) : undefined,
          text,
          html,
          teamId,
          domainId: domain.id,
          attachments: attachments ? JSON.stringify(attachments) : undefined,
          scheduledAt: scheduledAtDate,
          // If SEND_RATE_LIMITTED_WITH_DELAY is false, mark as RATE_LIMITED
          latestStatus: env.SEND_RATE_LIMITTED_WITH_DELAY 
            ? (scheduledAtDate ? "SCHEDULED" : "QUEUED")
            : "FAILED",
        },
      });

      if (!env.SEND_RATE_LIMITTED_WITH_DELAY) {
        await db.emailEvent.create({
          data: {
            emailId: rateLimittedEmail.id,
            status: "FAILED",
            data: {
              message: "Email rate-limited and not queued for retry",
            },
          },
        });
      }
    }

    await EmailQueueService.queueEmail(
      withinLimitEmail.id,
      domain.region,
      true,
      undefined,
      delay
    );

    if (rateLimittedEmail?.id && env.SEND_RATE_LIMITTED_WITH_DELAY) {
      const retryDelay = 1 * 1000;
      await EmailQueueService.queueEmail(
        rateLimittedEmail.id,
        domain.region,
        true,
        undefined,
        delay ? delay + retryDelay : retryDelay
      );
    }

    return { 
      withinLimitEmail, 
      rateLimittedEmail,
      rateLimitStatus: rateLimitInfo.rateLimited.length > 0 
        ? (env.SEND_RATE_LIMITTED_WITH_DELAY ? true : false)
        : undefined
    };

  } catch (error: any) {
    // If any error occurs, mark both emails as failed
    if (withinLimitEmail?.id) {
      await db.emailEvent.create({
        data: {
          emailId: withinLimitEmail.id,
          status: "FAILED",
          data: {
            error: error.toString(),
          },
        },
      });
      await db.email.update({
        where: { id: withinLimitEmail.id },
        data: { latestStatus: "FAILED" },
      });
    }

    if (rateLimittedEmail?.id) {
      await db.emailEvent.create({
        data: {
          emailId: rateLimittedEmail.id,
          status: "FAILED",
          data: {
            error: error.toString(),
          },
        },
      });
      await db.email.update({
        where: { id: rateLimittedEmail.id },
        data: { latestStatus: "FAILED" },
      });
    }

    throw error;
  }
}

export async function updateEmail(
  emailId: string,
  {
    scheduledAt,
  }: {
    scheduledAt?: string;
  }
) {
  const { email, domain } = await checkIfValidEmail(emailId);

  if (email.latestStatus !== "SCHEDULED") {
    throw new UnsendApiError({
      code: "BAD_REQUEST",
      message: "Email already processed",
    });
  }

  const scheduledAtDate = scheduledAt ? new Date(scheduledAt) : undefined;
  const delay = scheduledAtDate
    ? Math.max(0, scheduledAtDate.getTime() - Date.now())
    : undefined;

  await db.email.update({
    where: { id: emailId },
    data: {
      scheduledAt: scheduledAtDate,
    },
  });

  await EmailQueueService.changeDelay(emailId, domain.region, true, delay ?? 0);
}

export async function cancelEmail(emailId: string) {
  const { email, domain } = await checkIfValidEmail(emailId);

  if (email.latestStatus !== "SCHEDULED") {
    throw new UnsendApiError({
      code: "BAD_REQUEST",
      message: "Email already processed",
    });
  }

  await EmailQueueService.chancelEmail(emailId, domain.region, true);

  await db.email.update({
    where: { id: emailId },
    data: {
      latestStatus: "CANCELLED",
    },
  });

  await db.emailEvent.create({
    data: {
      emailId,
      status: "CANCELLED",
    },
  });
}

<<<<<<< HEAD
async function emailRateLimiter(to: string | string[], rateLimitBy: 'DOMAIN' | 'RECIEVER', teamId: number): Promise<{rateLimited: string[], withinLimits: string[]}>  {
=======
async function emailRateLimiter(to: string | string[], rateLimitBy: 'DOMAIN' | 'RECIEVER'): Promise<void>  {
>>>>>>> ec8085a3
  let identifiers: string | string[];

  switch (rateLimitBy) {
    case 'DOMAIN':
      if (typeof to === 'string') {
        const domain = to.split('@')[1];
        if (!domain) {
          throw new UnsendApiError({
            code: "BAD_REQUEST",
            message: "Invalid email address format for rate limiting by domain.",
          });
        }
        identifiers = [domain];
      } else {
        identifiers = to.map(email => {
          const domain = email.split('@')[1];
          if (!domain) {
            throw new UnsendApiError({
              code: "BAD_REQUEST",
              message: "Invalid email address format for rate limiting by domain.",
            });
          }

          return domain;
        });
      }
      break;

    case 'RECIEVER':
      identifiers = Array.isArray(to) ? to : [to];
      break;

    default:
      throw new UnsendApiError({
        code: "BAD_REQUEST",
        message: "Invalid rate limiting strategy",
      });
  }

<<<<<<< HEAD
  return await processRateLimits(rateLimitBy, identifiers, teamId);
}

async function processRateLimits(
  rateLimitBy: 'DOMAIN' | 'RECIEVER',
  identifiers: string[],
  teamId: number
) {
  const rateLimited: string[] = [];
  const withinLimits: string[] = [];

  await Promise.all(
      identifiers.map(async (identifier) => {
          try {
              const key = rateLimiter.getRateLimitKey(`${teamId}:${rateLimitBy}:${identifier}`);
              await rateLimiter.checkRateLimit(key);
              withinLimits.push(identifier);
          } catch (error) {
              console.error(`Rate limiting failed for ${identifier}`);
              rateLimited.push(identifier);
          }
      })
  );

  console.log(`Rate-limited: ${rateLimited.join(", ")}`);
  console.log(`Within limit: ${withinLimits.join(", ")}`);

  return { rateLimited, withinLimits }
=======
  await Promise.all(
    identifiers.map(identifier => checkAndApplyRateLimit(rateLimitBy, identifier))
  );

  console.log(`Email to ${identifiers.join(", ")} is within the rate limit.`);
}

async function checkAndApplyRateLimit(rateLimitBy: 'DOMAIN' | 'RECIEVER', identifier: string) {
  const key = rateLimiter.getRateLimitKey(`${rateLimitBy}:${identifier}`)
  await rateLimiter.checkRateLimit(key);
>>>>>>> ec8085a3
}<|MERGE_RESOLUTION|>--- conflicted
+++ resolved
@@ -3,13 +3,9 @@
 import { UnsendApiError } from "~/server/public-api/api-error";
 import { EmailQueueService } from "./email-queue-service";
 import { validateDomainFromEmail } from "./domain-service";
-<<<<<<< HEAD
-import { RedisRateLimiter } from "./rate-limitter";
-import { env } from "~/env";
-=======
 import { EmailRenderer } from "@unsend/email-editor/src/renderer";
 import { RedisRateLimiter } from "./rate-limitter";
->>>>>>> ec8085a3
+import { RateLimitAction, RateLimitType } from "@prisma/client";
 
 const rateLimiter = new RedisRateLimiter(process.env.REDIS_URL, 1, 10);
 
@@ -75,27 +71,29 @@
   let subject = subjectFromApiCall;
   let html = htmlFromApiCall;
 
-  const [domain] = await Promise.all([
-    await validateDomainFromEmail(from, teamId),
-    await emailRateLimiter(to, "DOMAIN")
-  ])
+  const team = await db.team.findUnique({
+    where: { id: teamId },
+  });
+
+  if (!team) {
+    throw new Error(`Team with ID ${teamId} not found`);
+  }
+
+  const [domain, rateLimitInfo] = await Promise.all([
+    validateDomainFromEmail(from, teamId),
+    emailRateLimiter(to, team.rateLimitType, teamId),
+  ]);
 
   if (templateId) {
     const template = await db.template.findUnique({
       where: { id: templateId },
     });
 
-<<<<<<< HEAD
-  const [domain, rateLimitInfo] = await Promise.all([
-    await validateDomainFromEmail(from, teamId),
-    await emailRateLimiter(to, "DOMAIN", teamId)
-  ])
-=======
     if (template) {
       const jsonContent = JSON.parse(template.content || "{}");
       const renderer = new EmailRenderer(jsonContent);
 
-      subject = replaceVariables(template.subject || "", variables || {});
+      subject = replaceVariables(template.subject || "", variables || {}) ?? '';
 
       // {{}} for link replacements
       const modifiedVariables = {
@@ -115,47 +113,21 @@
       });
     }
   }
->>>>>>> ec8085a3
 
   const scheduledAtDate = scheduledAt ? new Date(scheduledAt) : undefined;
   const delay = scheduledAtDate
     ? Math.max(0, scheduledAtDate.getTime() - Date.now())
     : undefined;
 
-<<<<<<< HEAD
   let withinLimitEmail;
   let rateLimittedEmail = { id: '' };
-=======
-  const email = await db.email.create({
-    data: {
-      to: Array.isArray(to) ? to : [to],
-      from,
-      subject: subject as string,
-      replyTo: replyTo
-        ? Array.isArray(replyTo)
-          ? replyTo
-          : [replyTo]
-        : undefined,
-      cc: cc ? (Array.isArray(cc) ? cc : [cc]) : undefined,
-      bcc: bcc ? (Array.isArray(bcc) ? bcc : [bcc]) : undefined,
-      text,
-      html,
-      teamId,
-      domainId: domain.id,
-      attachments: attachments ? JSON.stringify(attachments) : undefined,
-      scheduledAt: scheduledAtDate,
-      latestStatus: scheduledAtDate ? "SCHEDULED" : "QUEUED",
-      apiId: apiKeyId,
-    },
-  });
->>>>>>> ec8085a3
 
   try {
     withinLimitEmail = await db.email.create({
       data: {
         to: rateLimitInfo.withinLimits,
         from,
-        subject,
+        subject: subject ?? '',
         replyTo: replyTo
           ? Array.isArray(replyTo)
             ? replyTo
@@ -179,7 +151,7 @@
         data: {
           to: rateLimitInfo.rateLimited,
           from,
-          subject,
+          subject: subject ?? '',
           replyTo: replyTo
             ? Array.isArray(replyTo)
               ? replyTo
@@ -194,13 +166,13 @@
           attachments: attachments ? JSON.stringify(attachments) : undefined,
           scheduledAt: scheduledAtDate,
           // If SEND_RATE_LIMITTED_WITH_DELAY is false, mark as RATE_LIMITED
-          latestStatus: env.SEND_RATE_LIMITTED_WITH_DELAY 
+          latestStatus: team?.rateLimitAction === RateLimitAction.DELAY
             ? (scheduledAtDate ? "SCHEDULED" : "QUEUED")
             : "FAILED",
         },
       });
 
-      if (!env.SEND_RATE_LIMITTED_WITH_DELAY) {
+      if (!teamId) {
         await db.emailEvent.create({
           data: {
             emailId: rateLimittedEmail.id,
@@ -221,7 +193,7 @@
       delay
     );
 
-    if (rateLimittedEmail?.id && env.SEND_RATE_LIMITTED_WITH_DELAY) {
+    if (rateLimittedEmail?.id && team?.rateLimitAction === RateLimitAction.DELAY) {
       const retryDelay = 1 * 1000;
       await EmailQueueService.queueEmail(
         rateLimittedEmail.id,
@@ -236,7 +208,7 @@
       withinLimitEmail, 
       rateLimittedEmail,
       rateLimitStatus: rateLimitInfo.rateLimited.length > 0 
-        ? (env.SEND_RATE_LIMITTED_WITH_DELAY ? true : false)
+        ? (team?.rateLimitAction === RateLimitAction.DELAY ? true : false)
         : undefined
     };
 
@@ -337,11 +309,7 @@
   });
 }
 
-<<<<<<< HEAD
-async function emailRateLimiter(to: string | string[], rateLimitBy: 'DOMAIN' | 'RECIEVER', teamId: number): Promise<{rateLimited: string[], withinLimits: string[]}>  {
-=======
-async function emailRateLimiter(to: string | string[], rateLimitBy: 'DOMAIN' | 'RECIEVER'): Promise<void>  {
->>>>>>> ec8085a3
+async function emailRateLimiter(to: string | string[], rateLimitBy: RateLimitType, teamId: number): Promise<{rateLimited: string[], withinLimits: string[]}>  {
   let identifiers: string | string[];
 
   switch (rateLimitBy) {
@@ -370,7 +338,7 @@
       }
       break;
 
-    case 'RECIEVER':
+    case 'EMAIL':
       identifiers = Array.isArray(to) ? to : [to];
       break;
 
@@ -381,12 +349,11 @@
       });
   }
 
-<<<<<<< HEAD
   return await processRateLimits(rateLimitBy, identifiers, teamId);
 }
 
 async function processRateLimits(
-  rateLimitBy: 'DOMAIN' | 'RECIEVER',
+  rateLimitBy: RateLimitType,
   identifiers: string[],
   teamId: number
 ) {
@@ -410,16 +377,4 @@
   console.log(`Within limit: ${withinLimits.join(", ")}`);
 
   return { rateLimited, withinLimits }
-=======
-  await Promise.all(
-    identifiers.map(identifier => checkAndApplyRateLimit(rateLimitBy, identifier))
-  );
-
-  console.log(`Email to ${identifiers.join(", ")} is within the rate limit.`);
-}
-
-async function checkAndApplyRateLimit(rateLimitBy: 'DOMAIN' | 'RECIEVER', identifier: string) {
-  const key = rateLimiter.getRateLimitKey(`${rateLimitBy}:${identifier}`)
-  await rateLimiter.checkRateLimit(key);
->>>>>>> ec8085a3
 }