--- conflicted
+++ resolved
@@ -2,13 +2,8 @@
 import { db } from "../db";
 import { UnsendApiError } from "~/server/public-api/api-error";
 import { EmailQueueService } from "./email-queue-service";
-<<<<<<< HEAD
 import { validateDomainFromEmail, validateApiKeyDomainAccess } from "./domain-service";
-import { EmailRenderer } from "@unsend/email-editor/src/renderer";
-=======
-import { validateDomainFromEmail } from "./domain-service";
 import { EmailRenderer } from "@usesend/email-editor/src/renderer";
->>>>>>> 7cf46107
 import { logger } from "../logger/log";
 import { SuppressionService } from "./suppression-service";
 
