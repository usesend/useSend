"use client";

<<<<<<< HEAD
import { useSession } from "next-auth/react";
import Link from "next/link";
import { LogoutButton, NavButton, ChangeTeam } from "./nav-button";
import {
  BookOpenText,
  BookUser,
  CircleUser,
  Code,
  Cog,
  Globe,
  Home,
  LayoutDashboard,
  LayoutTemplate,
  LineChart,
  Mail,
  Menu,
  Package,
  Package2,
  Server,
  Settings,
  ShoppingCart,
  Users,
  Volume2,
} from "lucide-react";
import { env } from "~/env";
import { Sheet, SheetContent, SheetTrigger } from "@unsend/ui/src/sheet";
import { Button } from "@unsend/ui/src/button";
import {
  DropdownMenu,
  DropdownMenuContent,
  DropdownMenuItem,
  DropdownMenuLabel,
  DropdownMenuSeparator,
  DropdownMenuTrigger,
} from "@unsend/ui/src/dropdown-menu";
import { ThemeSwitcher } from "~/components/theme/ThemeSwitcher";
import { isCloud, isSelfHosted } from "~/utils/common";
=======
import { AppSidebar } from "~/components/AppSideBar";
import { SidebarInset, SidebarTrigger } from "@unsend/ui/src/sidebar";
import { SidebarProvider } from "@unsend/ui/src/sidebar";
import { useIsMobile } from "@unsend/ui/src/hooks/use-mobile";
>>>>>>> 0bc75e44

export function DashboardLayout({ children }: { children: React.ReactNode }) {
  const isMobile = useIsMobile();

  return (
<<<<<<< HEAD
    <div className="flex min-h-screen w-full h-full">
      <div className="hidden bg-muted/20 md:block md:w-[230px]">
        <div className="flex h-full max-h-screen flex-col gap-2">
          <div className="flex h-14 gap-4 items-center px-4 lg:h-[60px] lg:px-6">
            <Link href="/" className="flex items-center gap-2 font-semibold">
              <span className=" text-lg">Unsend</span>
            </Link>
            <span className="text-[10px] text-muted-foreground bg-muted p-0.5 px-2 rounded-full">
              Early access
            </span>
          </div>
          <div className="flex-1 h-full">
            <nav className=" flex-1 h-full flex-col justify-between items-center px-2 text-sm font-medium lg:px-4">
              <div className="h-[calc(100%-120px)]">
                <NavButton href="/dashboard">
                  <LayoutDashboard className="h-4 w-4" />
                  Dashboard
                </NavButton>

                <NavButton href="/emails">
                  <Mail className="h-4 w-4" />
                  Emails
                </NavButton>

                <NavButton href="/contacts">
                  <BookUser className="h-4 w-4" />
                  Contacts
                </NavButton>

                <NavButton href="/templates">
                  <LayoutTemplate className="h-4 w-4" />
                  Templates
                </NavButton>

                <NavButton href="/campaigns">
                  <Volume2 className="h-4 w-4" />
                  Campaigns
                </NavButton>

                <NavButton href="/domains">
                  <Globe className="h-4 w-4" />
                  Domains
                </NavButton>

                <NavButton href="/dev-settings">
                  <Code className="h-4 w-4" />
                  Developer settings
                </NavButton>

                {isCloud() ? (
                  <NavButton href="/settings">
                    <Cog className="h-4 w-4" />
                    Settings
                  </NavButton>
                ) : null}

                {isSelfHosted() || session?.user.isAdmin ? (
                  <NavButton href="/admin">
                    <Server className="h-4 w-4" />
                    Admin
                  </NavButton>
                ) : null}
              </div>
              <div className="pl-4 flex flex-col gap-2 w-full">
                <ChangeTeam />

                <Link
                  href="https://docs.unsend.dev"
                  target="_blank"
                  className="flex gap-2 items-center hover:text-primary text-muted-foreground"
                >
                  <BookOpenText className="h-4 w-4" />
                  <span className="">Docs</span>
                </Link>
                <LogoutButton />
                <div>
                  <ThemeSwitcher />
                </div>
              </div>
            </nav>
          </div>
          <div className="mt-auto p-4"></div>
        </div>
      </div>
      <div className="flex flex-1 flex-col">
        <header className=" h-14 items-center gap-4 hidden  bg-muted/20 px-4 lg:h-[60px] lg:px-6">
          <Sheet>
            <SheetTrigger asChild>
              <Button
                variant="outline"
                size="icon"
                className="shrink-0 md:hidden"
              >
                <Menu className="h-5 w-5" />
                <span className="sr-only">Toggle navigation menu</span>
              </Button>
            </SheetTrigger>
            <SheetContent side="left" className="flex flex-col">
              <nav className="grid gap-2 text-lg font-medium">
                <Link
                  href="#"
                  className="flex items-center gap-2 text-lg font-semibold"
                >
                  <Package2 className="h-6 w-6" />
                  <span className="sr-only">Acme Inc</span>
                </Link>
                <Link
                  href="#"
                  className="mx-[-0.65rem] flex items-center gap-4 rounded-xl px-3 py-2 text-muted-foreground hover:text-foreground"
                >
                  <Home className="h-5 w-5" />
                  Dashboard
                </Link>
                <Link
                  href="#"
                  className="mx-[-0.65rem] flex items-center gap-4 rounded-xl bg-muted px-3 py-2 text-foreground hover:text-foreground"
                >
                  <ShoppingCart className="h-5 w-5" />
                  Orders
                </Link>
                <Link
                  href="#"
                  className="mx-[-0.65rem] flex items-center gap-4 rounded-xl px-3 py-2 text-muted-foreground hover:text-foreground"
                >
                  <Package className="h-5 w-5" />
                  Products
                </Link>
                <Link
                  href="#"
                  className="mx-[-0.65rem] flex items-center gap-4 rounded-xl px-3 py-2 text-muted-foreground hover:text-foreground"
                >
                  <Users className="h-5 w-5" />
                  Customers
                </Link>
                <Link
                  href="#"
                  className="mx-[-0.65rem] flex items-center gap-4 rounded-xl px-3 py-2 text-muted-foreground hover:text-foreground"
                >
                  <LineChart className="h-5 w-5" />
                  Analytics
                </Link>
              </nav>
              <div className="mt-auto"></div>
            </SheetContent>
          </Sheet>
          <DropdownMenu>
            <DropdownMenuTrigger asChild>
              <Button variant="secondary" size="icon" className="rounded-full">
                <CircleUser className="h-5 w-5" />
                <span className="sr-only">Toggle user menu</span>
              </Button>
            </DropdownMenuTrigger>
            <DropdownMenuContent align="end">
              <DropdownMenuLabel>My Account</DropdownMenuLabel>
              <DropdownMenuSeparator />
              <DropdownMenuItem>Settings</DropdownMenuItem>
              <DropdownMenuItem>Support</DropdownMenuItem>
              <DropdownMenuSeparator />
              <DropdownMenuItem>Logout</DropdownMenuItem>
            </DropdownMenuContent>
          </DropdownMenu>
        </header>
        <main className="flex-1 overflow-y-auto h-full">
          <div className="flex flex-col gap-4 p-4 w-full lg:max-w-6xl mx-auto lg:gap-6 lg:p-6">
=======
    <div className="h-full bg-sidebar-background">
      <SidebarProvider>
        <AppSidebar />
        <SidebarInset>
          <main className="flex-1 overflow-auto h-full p-4 xl:px-40">
            {isMobile ? (
              <SidebarTrigger className="h-5 w-5 text-muted-foreground" />
            ) : null}
>>>>>>> 0bc75e44
            {children}
          </main>
        </SidebarInset>
      </SidebarProvider>
    </div>
  );
}<|MERGE_RESOLUTION|>--- conflicted
+++ resolved
@@ -1,220 +1,14 @@
 "use client";
 
-<<<<<<< HEAD
-import { useSession } from "next-auth/react";
-import Link from "next/link";
-import { LogoutButton, NavButton, ChangeTeam } from "./nav-button";
-import {
-  BookOpenText,
-  BookUser,
-  CircleUser,
-  Code,
-  Cog,
-  Globe,
-  Home,
-  LayoutDashboard,
-  LayoutTemplate,
-  LineChart,
-  Mail,
-  Menu,
-  Package,
-  Package2,
-  Server,
-  Settings,
-  ShoppingCart,
-  Users,
-  Volume2,
-} from "lucide-react";
-import { env } from "~/env";
-import { Sheet, SheetContent, SheetTrigger } from "@unsend/ui/src/sheet";
-import { Button } from "@unsend/ui/src/button";
-import {
-  DropdownMenu,
-  DropdownMenuContent,
-  DropdownMenuItem,
-  DropdownMenuLabel,
-  DropdownMenuSeparator,
-  DropdownMenuTrigger,
-} from "@unsend/ui/src/dropdown-menu";
-import { ThemeSwitcher } from "~/components/theme/ThemeSwitcher";
-import { isCloud, isSelfHosted } from "~/utils/common";
-=======
 import { AppSidebar } from "~/components/AppSideBar";
 import { SidebarInset, SidebarTrigger } from "@unsend/ui/src/sidebar";
 import { SidebarProvider } from "@unsend/ui/src/sidebar";
 import { useIsMobile } from "@unsend/ui/src/hooks/use-mobile";
->>>>>>> 0bc75e44
 
 export function DashboardLayout({ children }: { children: React.ReactNode }) {
   const isMobile = useIsMobile();
 
   return (
-<<<<<<< HEAD
-    <div className="flex min-h-screen w-full h-full">
-      <div className="hidden bg-muted/20 md:block md:w-[230px]">
-        <div className="flex h-full max-h-screen flex-col gap-2">
-          <div className="flex h-14 gap-4 items-center px-4 lg:h-[60px] lg:px-6">
-            <Link href="/" className="flex items-center gap-2 font-semibold">
-              <span className=" text-lg">Unsend</span>
-            </Link>
-            <span className="text-[10px] text-muted-foreground bg-muted p-0.5 px-2 rounded-full">
-              Early access
-            </span>
-          </div>
-          <div className="flex-1 h-full">
-            <nav className=" flex-1 h-full flex-col justify-between items-center px-2 text-sm font-medium lg:px-4">
-              <div className="h-[calc(100%-120px)]">
-                <NavButton href="/dashboard">
-                  <LayoutDashboard className="h-4 w-4" />
-                  Dashboard
-                </NavButton>
-
-                <NavButton href="/emails">
-                  <Mail className="h-4 w-4" />
-                  Emails
-                </NavButton>
-
-                <NavButton href="/contacts">
-                  <BookUser className="h-4 w-4" />
-                  Contacts
-                </NavButton>
-
-                <NavButton href="/templates">
-                  <LayoutTemplate className="h-4 w-4" />
-                  Templates
-                </NavButton>
-
-                <NavButton href="/campaigns">
-                  <Volume2 className="h-4 w-4" />
-                  Campaigns
-                </NavButton>
-
-                <NavButton href="/domains">
-                  <Globe className="h-4 w-4" />
-                  Domains
-                </NavButton>
-
-                <NavButton href="/dev-settings">
-                  <Code className="h-4 w-4" />
-                  Developer settings
-                </NavButton>
-
-                {isCloud() ? (
-                  <NavButton href="/settings">
-                    <Cog className="h-4 w-4" />
-                    Settings
-                  </NavButton>
-                ) : null}
-
-                {isSelfHosted() || session?.user.isAdmin ? (
-                  <NavButton href="/admin">
-                    <Server className="h-4 w-4" />
-                    Admin
-                  </NavButton>
-                ) : null}
-              </div>
-              <div className="pl-4 flex flex-col gap-2 w-full">
-                <ChangeTeam />
-
-                <Link
-                  href="https://docs.unsend.dev"
-                  target="_blank"
-                  className="flex gap-2 items-center hover:text-primary text-muted-foreground"
-                >
-                  <BookOpenText className="h-4 w-4" />
-                  <span className="">Docs</span>
-                </Link>
-                <LogoutButton />
-                <div>
-                  <ThemeSwitcher />
-                </div>
-              </div>
-            </nav>
-          </div>
-          <div className="mt-auto p-4"></div>
-        </div>
-      </div>
-      <div className="flex flex-1 flex-col">
-        <header className=" h-14 items-center gap-4 hidden  bg-muted/20 px-4 lg:h-[60px] lg:px-6">
-          <Sheet>
-            <SheetTrigger asChild>
-              <Button
-                variant="outline"
-                size="icon"
-                className="shrink-0 md:hidden"
-              >
-                <Menu className="h-5 w-5" />
-                <span className="sr-only">Toggle navigation menu</span>
-              </Button>
-            </SheetTrigger>
-            <SheetContent side="left" className="flex flex-col">
-              <nav className="grid gap-2 text-lg font-medium">
-                <Link
-                  href="#"
-                  className="flex items-center gap-2 text-lg font-semibold"
-                >
-                  <Package2 className="h-6 w-6" />
-                  <span className="sr-only">Acme Inc</span>
-                </Link>
-                <Link
-                  href="#"
-                  className="mx-[-0.65rem] flex items-center gap-4 rounded-xl px-3 py-2 text-muted-foreground hover:text-foreground"
-                >
-                  <Home className="h-5 w-5" />
-                  Dashboard
-                </Link>
-                <Link
-                  href="#"
-                  className="mx-[-0.65rem] flex items-center gap-4 rounded-xl bg-muted px-3 py-2 text-foreground hover:text-foreground"
-                >
-                  <ShoppingCart className="h-5 w-5" />
-                  Orders
-                </Link>
-                <Link
-                  href="#"
-                  className="mx-[-0.65rem] flex items-center gap-4 rounded-xl px-3 py-2 text-muted-foreground hover:text-foreground"
-                >
-                  <Package className="h-5 w-5" />
-                  Products
-                </Link>
-                <Link
-                  href="#"
-                  className="mx-[-0.65rem] flex items-center gap-4 rounded-xl px-3 py-2 text-muted-foreground hover:text-foreground"
-                >
-                  <Users className="h-5 w-5" />
-                  Customers
-                </Link>
-                <Link
-                  href="#"
-                  className="mx-[-0.65rem] flex items-center gap-4 rounded-xl px-3 py-2 text-muted-foreground hover:text-foreground"
-                >
-                  <LineChart className="h-5 w-5" />
-                  Analytics
-                </Link>
-              </nav>
-              <div className="mt-auto"></div>
-            </SheetContent>
-          </Sheet>
-          <DropdownMenu>
-            <DropdownMenuTrigger asChild>
-              <Button variant="secondary" size="icon" className="rounded-full">
-                <CircleUser className="h-5 w-5" />
-                <span className="sr-only">Toggle user menu</span>
-              </Button>
-            </DropdownMenuTrigger>
-            <DropdownMenuContent align="end">
-              <DropdownMenuLabel>My Account</DropdownMenuLabel>
-              <DropdownMenuSeparator />
-              <DropdownMenuItem>Settings</DropdownMenuItem>
-              <DropdownMenuItem>Support</DropdownMenuItem>
-              <DropdownMenuSeparator />
-              <DropdownMenuItem>Logout</DropdownMenuItem>
-            </DropdownMenuContent>
-          </DropdownMenu>
-        </header>
-        <main className="flex-1 overflow-y-auto h-full">
-          <div className="flex flex-col gap-4 p-4 w-full lg:max-w-6xl mx-auto lg:gap-6 lg:p-6">
-=======
     <div className="h-full bg-sidebar-background">
       <SidebarProvider>
         <AppSidebar />
@@ -223,7 +17,6 @@
             {isMobile ? (
               <SidebarTrigger className="h-5 w-5 text-muted-foreground" />
             ) : null}
->>>>>>> 0bc75e44
             {children}
           </main>
         </SidebarInset>
